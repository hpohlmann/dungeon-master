--- conflicted
+++ resolved
@@ -292,99 +292,7 @@
 
 ## 📄 License
 
-<<<<<<< HEAD
-## Development
-
-### Setting Up Development Environment
-
-1. Clone the repository:
-
-```bash
-git clone <repository-url>
-cd dm
-```
-
-2. Create and activate a virtual environment:
-
-```bash
-python3 -m venv .venv
-source .venv/bin/activate  # On Windows: .venv\Scripts\activate
-```
-
-3. Install development dependencies:
-
-```bash
-pip install -r requirements-dev.txt
-pip install -e .
-```
-
-Or use the Makefile shortcut:
-
-```bash
-make dev-setup
-```
-
-### Development Commands
-
-We provide a Makefile with common development tasks:
-
-```bash
-make help        # Show available commands
-make test        # Run tests with coverage
-make lint        # Run linting checks
-make format      # Format code with black and isort
-make type-check  # Run mypy type checking
-make clean       # Clean up build artifacts
-make build       # Build the package
-```
-
-### Requirements Files
-
-- `requirements.txt` - Production dependencies only
-- `requirements-dev.txt` - Development dependencies (includes production deps)
-
-### Code Quality
-
-This project uses several tools to maintain code quality:
-
-- **Black** - Code formatting
-- **isort** - Import sorting
-- **flake8** - Linting
-- **mypy** - Type checking
-- **pytest** - Testing framework
-- **pytest-cov** - Test coverage
-
-Run `make lint` to check all quality standards, or `make format` to auto-fix formatting issues.
-
-### Testing
-
-Run tests with coverage reporting:
-
-```bash
-make test
-```
-
-Or run pytest directly:
-
-```bash
-pytest --cov=dungeon_master --cov-report=html
-```
-
-### Package Structure
-
-```
-dungeon_master/
-├── cli.py              # Main CLI entry point
-├── commands/           # Command implementations
-├── core/              # Core functionality
-├── utils/             # Utility modules
-└── hooks/             # Git hook implementations
-```
-
-## Documentation
-=======
 MIT License - see [LICENSE](LICENSE) for details.
->>>>>>> 651eb652
 
 ---
 
