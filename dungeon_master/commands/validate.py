<<<<<<< HEAD
=======
# track_lore("commands/cli-system.md")
>>>>>>> 651eb652
"""
Validate documentation for pre-commit hook.

This module handles the core pre-commit hook functionality that verifies
each tracked file has corresponding documentation and checks that changed
tracked files have updated documentation.
"""

<<<<<<< HEAD
from rich.console import Console
=======
from pathlib import Path
from rich.console import Console
from rich.table import Table

from dungeon_master.core.decorator_parser import scan_repository_for_lore_decorators
from dungeon_master.core.template import validate_lore_file
from dungeon_master.core.git_utils import get_changed_files
from dungeon_master.utils.config import load_config, get_lore_directory
>>>>>>> 651eb652

console = Console()


def run_validate():
    """
    Core pre-commit hook functionality.

    Verifies:
    - Each tracked file has corresponding lore file
    - Changed tracked files have updated lore
    - Lore files contain more than just template content
    - Placeholder text in required sections is detected
    - Professional diagrams are included when required

    Blocks commits when validation fails.

    Returns:
        bool: True if validation passes, False if it fails
    """
<<<<<<< HEAD
    # TODO: Implementation will be added in task-specific development
    console.print("🚧 [yellow]Validate command not yet implemented[/yellow]")
    console.print("This will be implemented in a separate task.")
    return False
=======
    try:
        console.print("🔒 [bold green]Running Dungeon Master Validation[/bold green] 🔒")
        console.print()
        
        # Load configuration
        config = load_config()
        lore_root = get_lore_directory(config)
        lore_path = Path(lore_root)
        
        # Scan for decorators
        console.print("🔍 Scanning for track_lore decorators...")
        mapping = scan_repository_for_lore_decorators(config=config)
        
        if not mapping:
            console.print("  [green]No track_lore decorators found - validation passes[/green]")
            return True
            
        console.print(f"  Found [bold]{len(mapping)}[/bold] lore files referenced in code")
        console.print()
        
        # Check for missing lore files
        console.print("📋 Checking for missing documentation files...")
        missing_files = []
        template_files = []
        invalid_files = []
        
        for lore_file_path, tracked_files in mapping.items():
            full_path = lore_path / lore_file_path
            
            if not full_path.exists():
                missing_files.append((lore_file_path, tracked_files))
                console.print(f"  ❌ [red]MISSING: {lore_root}/{lore_file_path}[/red]")
                console.print(f"     [dim]Referenced in: {', '.join(tracked_files)}[/dim]")
            else:
                # Validate the lore file
                validation = validate_lore_file(full_path)
                
                if validation["is_template"]:
                    template_files.append((lore_file_path, tracked_files, validation))
                    console.print(f"  ⚠️ [yellow]TEMPLATE: {lore_root}/{lore_file_path}[/yellow]")
                    console.print(f"     [dim]Contains placeholder text - needs completion[/dim]")
                elif not validation["is_valid"]:
                    invalid_files.append((lore_file_path, tracked_files, validation))
                    console.print(f"  ❌ [red]INCOMPLETE: {lore_root}/{lore_file_path}[/red]")
                    console.print(f"     [dim]Missing required sections: {', '.join(validation['missing_sections'])}[/dim]")
                else:
                    console.print(f"  ✅ [green]VALID: {lore_root}/{lore_file_path}[/green]")
        
        console.print()
        
        # Check for files that need updates based on git changes
        console.print("📝 Checking for files needing updates...")
        changed_files = get_changed_files()
        
        if changed_files:
            needs_update = []
            
            for lore_file_path, tracked_files in mapping.items():
                # Check if any tracked files for this lore file have changed
                changed_tracked = [f for f in tracked_files if f in changed_files]
                if changed_tracked:
                    full_path = lore_path / lore_file_path
                    if full_path.exists():
                        # Check if lore file is also changed (updated)
                        lore_relative = str(Path(lore_root) / lore_file_path)
                        if lore_relative not in changed_files:
                            needs_update.append((lore_file_path, changed_tracked))
                            console.print(f"  ⚠️ [yellow]NEEDS UPDATE: {lore_root}/{lore_file_path}[/yellow]")
                            console.print(f"     [dim]Changed files: {', '.join(changed_tracked)}[/dim]")
                        else:
                            console.print(f"  ✅ [green]UPDATED: {lore_root}/{lore_file_path}[/green]")
                            console.print(f"     [dim]Both code and docs updated: {', '.join(changed_tracked)}[/dim]")
            
            if not any([missing_files, template_files, invalid_files, needs_update]):
                console.print("  ✅ [green]All documentation is up to date[/green]")
        else:
            console.print("  [dim]No changed files detected[/dim]")
        
        console.print()
        
        # Summary and validation result
        has_errors = bool(missing_files or template_files or invalid_files)
        has_warnings = bool(changed_files and any(lore_file for lore_file, _ in mapping.items() 
                                                if any(f in changed_files for f in mapping[lore_file])))
        
        if has_errors:
            console.print("❌ [bold red]VALIDATION FAILED[/bold red]")
            console.print()
            
            if missing_files:
                console.print("[red]MISSING FILES:[/red]")
                for lore_file, tracked_files in missing_files:
                    console.print(f"  → CREATE {lore_root}/{lore_file}")
                    console.print(f"    [dim]Run: dm create_lore {lore_file}[/dim]")
                console.print()
            
            if template_files:
                console.print("[yellow]TEMPLATE FILES (NEED COMPLETION):[/yellow]")
                for lore_file, tracked_files, validation in template_files:
                    console.print(f"  → COMPLETE {lore_root}/{lore_file}")
                    console.print(f"    [dim]Fill out placeholder sections with actual documentation[/dim]")
                console.print()
            
            if invalid_files:
                console.print("[red]INCOMPLETE FILES:[/red]")
                for lore_file, tracked_files, validation in invalid_files:
                    console.print(f"  → FIX {lore_root}/{lore_file}")
                    console.print(f"    [dim]Add missing sections: {', '.join(validation['missing_sections'])}[/dim]")
                console.print()
            
            console.print("[bold]❗ COMMIT BLOCKED[/bold]")
            console.print("Fix the above issues before committing.")
            return False
        
        elif has_warnings:
            console.print("⚠️ [bold yellow]VALIDATION WARNING[/bold yellow]")
            console.print("Code changes detected but documentation may need updates.")
            console.print("Review your documentation before committing.")
            console.print()
            console.print("✅ [green]Commit allowed (with warnings)[/green]")
            return True
        
        else:
            console.print("✅ [bold green]VALIDATION PASSED[/bold green]")
            console.print("All documentation is properly maintained.")
            return True
            
    except Exception as e:
        console.print(f"❌ [red]Validation error: {e}[/red]")
        return False
>>>>>>> 651eb652
<|MERGE_RESOLUTION|>--- conflicted
+++ resolved
@@ -1,7 +1,4 @@
-<<<<<<< HEAD
-=======
 # track_lore("commands/cli-system.md")
->>>>>>> 651eb652
 """
 Validate documentation for pre-commit hook.
 
@@ -10,9 +7,6 @@
 tracked files have updated documentation.
 """
 
-<<<<<<< HEAD
-from rich.console import Console
-=======
 from pathlib import Path
 from rich.console import Console
 from rich.table import Table
@@ -21,7 +15,6 @@
 from dungeon_master.core.template import validate_lore_file
 from dungeon_master.core.git_utils import get_changed_files
 from dungeon_master.utils.config import load_config, get_lore_directory
->>>>>>> 651eb652
 
 console = Console()
 
@@ -42,12 +35,6 @@
     Returns:
         bool: True if validation passes, False if it fails
     """
-<<<<<<< HEAD
-    # TODO: Implementation will be added in task-specific development
-    console.print("🚧 [yellow]Validate command not yet implemented[/yellow]")
-    console.print("This will be implemented in a separate task.")
-    return False
-=======
     try:
         console.print("🔒 [bold green]Running Dungeon Master Validation[/bold green] 🔒")
         console.print()
@@ -177,5 +164,4 @@
             
     except Exception as e:
         console.print(f"❌ [red]Validation error: {e}[/red]")
-        return False
->>>>>>> 651eb652
+        return False