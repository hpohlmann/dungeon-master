<<<<<<< HEAD
=======
# track_lore("commands/cli-system.md")
>>>>>>> 651eb652
"""
Initialize Dungeon Master in the current repository.

This module handles the initialization of Dungeon Master environment,
including creating necessary directories, configuration files, and
setting up the pre-commit hook.
"""

import os
from pathlib import Path
from rich.console import Console
from dungeon_master.utils.cursor_setup import setup_cursor_rules, verify_cursor_rules_setup
from dungeon_master.utils.config import create_default_config

console = Console()


def create_lore_directory() -> bool:
    """
    Create the .lore directory if it doesn't exist.
    
    Returns:
        True if directory was created or already exists, False on error
    """
    lore_dir = Path(".lore")
    
    try:
        lore_dir.mkdir(exist_ok=True)
        console.print(f"  ✅ Created [cyan].lore/[/cyan] directory")
        return True
    except OSError as e:
        console.print(f"  ❌ [red]Failed to create .lore directory: {e}[/red]")
        return False


def create_config_files() -> bool:
    """
    Create dmconfig.json and dmcache.json configuration files.
    
    Returns:
        True if files were created successfully, False on error
    """
    try:
        # Create dmconfig.json using the configuration system
        if create_default_config(verbose=False):
            console.print(f"  ✅ Created [cyan]dmconfig.json[/cyan]")
        else:
            console.print(f"  ❌ [red]Failed to create dmconfig.json[/red]")
            return False
        
        # Create empty dmcache.json
        cache_content = """{
  "lastValidation": null,
  "reviewedFiles": {},
  "templateFiles": {}
}"""
        
        with open("dmcache.json", "w") as f:
            f.write(cache_content)
        console.print(f"  ✅ Created [cyan]dmcache.json[/cyan]")
        
        return True
    except OSError as e:
        console.print(f"  ❌ [red]Failed to create config files: {e}[/red]")
        return False


def update_gitignore() -> bool:
    """
    Update .gitignore to exclude dmcache.json.
    
    Returns:
        True if .gitignore was updated successfully, False on error
    """
    try:
        gitignore_path = Path(".gitignore")
        
        # Read existing .gitignore if it exists
        existing_content = ""
        if gitignore_path.exists():
            existing_content = gitignore_path.read_text()
        
        # Check if dmcache.json is already ignored
        if "dmcache.json" not in existing_content:
            # Add dmcache.json to .gitignore
            with open(".gitignore", "a") as f:
                if existing_content and not existing_content.endswith('\n'):
                    f.write('\n')
                f.write('\n# Dungeon Master cache file\ndmcache.json\n')
            
            console.print(f"  ✅ Updated [cyan].gitignore[/cyan] to exclude [cyan]dmcache.json[/cyan]")
        else:
            console.print(f"  ✅ [cyan].gitignore[/cyan] already excludes [cyan]dmcache.json[/cyan]")
        
        return True
    except OSError as e:
        console.print(f"  ❌ [red]Failed to update .gitignore: {e}[/red]")
        return False


def setup_pre_commit_hook() -> bool:
    """
    Set up the pre-commit hook for Dungeon Master.
    
    Returns:
        True if hook was set up successfully, False on error
    """
    try:
        # Create .git/hooks directory if it doesn't exist
        hooks_dir = Path(".git/hooks")
        if not hooks_dir.exists():
            console.print(f"  ⚠️  [yellow]No .git directory found - skipping pre-commit hook setup[/yellow]")
            return True
            
        hooks_dir.mkdir(exist_ok=True)
        
        # Create pre-commit hook script
        hook_content = """#!/bin/bash
# Dungeon Master pre-commit hook
# This hook validates that documentation is updated for code changes

echo "🔒 Running Dungeon Master validation..."

# Run dm validate command
dm validate

# Exit with the same code as dm validate
exit $?
"""
        
        hook_path = hooks_dir / "pre-commit"
        hook_path.write_text(hook_content)
        
        # Make the hook executable
        os.chmod(hook_path, 0o755)
        
        console.print(f"  ✅ Set up [cyan]pre-commit hook[/cyan]")
        return True
    except OSError as e:
        console.print(f"  ❌ [red]Failed to set up pre-commit hook: {e}[/red]")
        return False


def run_init() -> bool:
    """
    Initialize Dungeon Master in the current repository.
    
    Creates:
    - .lore/ directory if it doesn't exist
    - .cursor/rules/ directory if it doesn't exist
    - Copies cursor rule files from templates
    - Creates dmconfig.json and dmcache.json files
    - Updates .gitignore to exclude dmcache.json
    - Sets up pre-commit hook
    
    Returns:
        True if initialization was successful, False otherwise
    """
    console.print("✨ [bold green]Initializing Dungeon Master[/bold green] ✨")
    console.print()
    
    success = True
    
    # Create directory structure
    console.print("📁 Creating directory structure...")
    success &= create_lore_directory()
    
    # Set up Cursor rules
    console.print()
    try:
        copied_files, failed_files = setup_cursor_rules()
        if failed_files:
            success = False
    except (FileNotFoundError, OSError) as e:
        console.print(f"❌ [red]Failed to set up Cursor rules: {e}[/red]")
        success = False
    
    # Create configuration files
    console.print()
    console.print("📝 Creating configuration files...")
    success &= create_config_files()
    
    # Update .gitignore
    console.print()
    console.print("🔮 Setting up gitignore...")
    success &= update_gitignore()
    
    # Set up pre-commit hook
    console.print()
    console.print("🪝 Setting up pre-commit hook...")
    success &= setup_pre_commit_hook()
    
    # Final summary
    console.print()
    if success:
        console.print("[bold green]✅ Initialization complete! Your project is now protected by Dungeon Master.[/bold green]")
        console.print()
        console.print("📚 [bold]Next steps:[/bold]")
        console.print("  1. Add [cyan]# track_lore(\"filename.md\")[/cyan] decorators to your code files")
        console.print("  2. Run [cyan]dm create-lore[/cyan] to generate documentation templates")
        console.print("  3. Fill out the generated documentation templates")
        console.print("  4. Use [cyan]dm review[/cyan] to check documentation status")
    else:
        console.print("[bold red]❌ Initialization completed with some errors. Check the output above for details.[/bold red]")
    
    return success<|MERGE_RESOLUTION|>--- conflicted
+++ resolved
@@ -1,7 +1,4 @@
-<<<<<<< HEAD
-=======
 # track_lore("commands/cli-system.md")
->>>>>>> 651eb652
 """
 Initialize Dungeon Master in the current repository.
 
