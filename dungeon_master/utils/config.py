<<<<<<< HEAD
=======
# track_lore("core/configuration.md")
>>>>>>> 651eb652
"""
Configuration System for Dungeon Master

This module provides functionality to load, save, and manage configuration
for Dungeon Master using dmconfig.json with sensible defaults and validation.
"""

import json
import os
<<<<<<< HEAD
=======
import sys
>>>>>>> 651eb652
from pathlib import Path
from typing import Dict, Any, Optional, Union, List
from rich.console import Console

console = Console()

# Default configuration with comprehensive settings
DEFAULT_CONFIG = {
    # Core settings
    "version": "1.0.0",
    "enforceDocumentation": True,
    "loreDirectory": ".lore",
    "validateOnCommit": True,
    
    # Template settings
    "customTemplatePath": None,  # Use built-in template if None
    "requireDiagrams": True,
    "requiredSections": ["Overview", "Functions/Components", "Diagrams"],
    
    # Validation settings
    "minSectionLength": 50,
    "validatePlaceholders": True,
    "validateDiagramContent": True,
    "allowEmptyExamples": False,
    
    # Directory settings
    "cursorRulesDirectory": ".cursor/rules",
    "cacheFile": "dmcache.json",
    "configFile": "dmconfig.json",
    
    # Exclusion patterns
    "excludedDirectories": [
        ".git", ".hg", ".svn",
        "__pycache__", ".pytest_cache", ".mypy_cache",
        "node_modules", ".next", ".nuxt",
        ".venv", "venv", "env",
        "build", "dist", ".build",
<<<<<<< HEAD
        ".taskmaster"
=======
        ".taskmaster",
        "examples",  # Exclude example files from production documentation
        "tests"      # Exclude test files from production documentation
>>>>>>> 651eb652
    ],
    "excludedFilePatterns": [
        "*.pyc", "*.pyo", "*.pyd",
        "*.so", "*.dll", "*.dylib",
        "*.egg-info", "*.dist-info",
        ".DS_Store", "Thumbs.db"
    ],
    
    # Hook settings  
    "preCommitEnabled": True,
    "preCommitScript": "dm validate",
    
    # Output settings
    "verboseOutput": False,
    "colorOutput": True,
    "showProgressBars": True,
    
    # Advanced settings
    "maxFileSize": 10485760,  # 10MB in bytes
    "encoding": "utf-8",
    "gitIgnoreCacheFile": True
}

# Configuration file name
CONFIG_FILE = "dmconfig.json"


class ConfigurationError(Exception):
    """Raised when there's an error with configuration loading or validation."""
    pass


def get_config_path(config_file: Optional[str] = None) -> Path:
    """
    Get the path to the configuration file.
    
    Args:
        config_file: Optional custom config file path
        
    Returns:
        Path to the configuration file
    """
    if config_file:
        return Path(config_file)
    return Path(CONFIG_FILE)


def load_config(config_file: Optional[str] = None, verbose: bool = False) -> Dict[str, Any]:
    """
    Load configuration from dmconfig.json, using defaults for missing values.
    
    Args:
        config_file: Optional path to config file (defaults to dmconfig.json)
        verbose: Whether to print loading information
        
    Returns:
        Dictionary containing configuration settings
        
    Raises:
        ConfigurationError: If config file exists but is invalid
    """
    config = DEFAULT_CONFIG.copy()
    config_path = get_config_path(config_file)
    
    if verbose:
        console.print(f"Loading configuration from [cyan]{config_path}[/cyan]")
    
    if config_path.exists():
        try:
            with open(config_path, 'r', encoding='utf-8') as f:
                user_config = json.load(f)
                
            if not isinstance(user_config, dict):
                raise ConfigurationError(f"Configuration file must contain a JSON object")
                
            # Validate and merge user configuration
            invalid_keys = []
            for key, value in user_config.items():
                if key in config:
                    # Validate type compatibility for critical settings
                    if key in ["requiredSections", "excludedDirectories", "excludedFilePatterns"]:
                        if not isinstance(value, list):
                            invalid_keys.append(f"{key} must be a list")
                            continue
                    elif key in ["enforceDocumentation", "validateOnCommit", "requireDiagrams"]:
                        if not isinstance(value, bool):
                            invalid_keys.append(f"{key} must be a boolean")
                            continue
                    elif key in ["minSectionLength", "maxFileSize"]:
                        if not isinstance(value, int) or value < 0:
                            invalid_keys.append(f"{key} must be a non-negative integer")
                            continue
                    
                    config[key] = value
                else:
                    if verbose:
                        console.print(f"  [yellow]Warning: Unknown config key '{key}' ignored[/yellow]")
            
            if invalid_keys:
                raise ConfigurationError(f"Invalid configuration values: {', '.join(invalid_keys)}")
                
            if verbose:
                console.print(f"  ✅ Loaded configuration with {len(user_config)} custom settings")
                
        except json.JSONDecodeError as e:
            raise ConfigurationError(f"Invalid JSON in configuration file: {e}")
        except (OSError, UnicodeDecodeError) as e:
            raise ConfigurationError(f"Error reading configuration file: {e}")
    else:
        if verbose:
            console.print(f"  📝 Using default configuration (no {config_path} found)")
    
    return config


def save_config(config: Dict[str, Any], config_file: Optional[str] = None, verbose: bool = False) -> bool:
    """
    Save configuration to dmconfig.json.
    
    Args:
        config: Configuration dictionary to save
        config_file: Optional path to config file (defaults to dmconfig.json)
        verbose: Whether to print saving information
        
    Returns:
        True if configuration was saved successfully, False otherwise
    """
    config_path = get_config_path(config_file)
    
    if verbose:
        console.print(f"Saving configuration to [cyan]{config_path}[/cyan]")
    
    try:
        # Create directory if it doesn't exist
        config_path.parent.mkdir(parents=True, exist_ok=True)
        
        # Filter out None values and empty lists for cleaner output
        clean_config = {}
        for key, value in config.items():
            if value is not None and (not isinstance(value, list) or value):
                clean_config[key] = value
        
        with open(config_path, 'w', encoding='utf-8') as f:
            json.dump(clean_config, f, indent=2, sort_keys=True)
            
        if verbose:
            console.print(f"  ✅ Configuration saved successfully")
            
        return True
    except (OSError, TypeError) as e:
        error_msg = f"Error saving configuration: {e}"
        if verbose:
            console.print(f"  ❌ [red]{error_msg}[/red]")
        else:
            console.print(f"❌ [red]{error_msg}[/red]")
        return False


def get_template_content(config: Optional[Dict[str, Any]] = None) -> str:
    """
    Get the documentation template content, either custom or default.
    
    Args:
        config: Optional configuration dictionary (loads if not provided)
        
    Returns:
        Template content as string
        
    Raises:
        ConfigurationError: If custom template is specified but cannot be loaded
    """
    if config is None:
        config = load_config()
    
    custom_template_path = config.get("customTemplatePath")
    
    if custom_template_path:
        template_path = Path(custom_template_path)
        
        if not template_path.exists():
            raise ConfigurationError(f"Custom template file not found: {template_path}")
            
        try:
            return template_path.read_text(encoding=config.get("encoding", "utf-8"))
        except (OSError, UnicodeDecodeError) as e:
            raise ConfigurationError(f"Error reading custom template: {e}")
    
    # Return default template from template module
    from dungeon_master.core.template import get_default_template
    return get_default_template()


def validate_config(config: Dict[str, Any]) -> List[str]:
    """
    Validate a configuration dictionary and return list of errors.
    
    Args:
        config: Configuration dictionary to validate
        
    Returns:
        List of validation error messages (empty if valid)
    """
    errors = []
    
    # Check required keys exist
    required_keys = ["loreDirectory", "enforceDocumentation", "requiredSections"]
    for key in required_keys:
        if key not in config:
            errors.append(f"Missing required configuration key: {key}")
    
    # Validate paths
    if "customTemplatePath" in config and config["customTemplatePath"]:
        template_path = Path(config["customTemplatePath"])
        if not template_path.exists():
            errors.append(f"Custom template file not found: {template_path}")
    
    # Validate numeric values
    numeric_settings = {
        "minSectionLength": (0, 10000),
        "maxFileSize": (1024, 1073741824)  # 1KB to 1GB
    }
    
    for key, (min_val, max_val) in numeric_settings.items():
        if key in config:
            value = config[key]
            if not isinstance(value, int) or value < min_val or value > max_val:
                errors.append(f"{key} must be an integer between {min_val} and {max_val}")
    
    # Validate lists
    list_settings = ["requiredSections", "excludedDirectories", "excludedFilePatterns"]
    for key in list_settings:
        if key in config and not isinstance(config[key], list):
            errors.append(f"{key} must be a list")
    
    # Validate boolean settings
    bool_settings = ["enforceDocumentation", "validateOnCommit", "requireDiagrams"]
    for key in bool_settings:
        if key in config and not isinstance(config[key], bool):
            errors.append(f"{key} must be a boolean")
    
    return errors


def create_default_config(config_file: Optional[str] = None, verbose: bool = False) -> bool:
    """
    Create a default configuration file.
    
    Args:
        config_file: Optional path to config file (defaults to dmconfig.json)
        verbose: Whether to print creation information
        
    Returns:
        True if configuration was created successfully, False otherwise
    """
    config_path = get_config_path(config_file)
    
    if config_path.exists():
        if verbose:
            console.print(f"Configuration file [cyan]{config_path}[/cyan] already exists")
        return True
    
    return save_config(DEFAULT_CONFIG, config_file, verbose)


def get_setting(key: str, config: Optional[Dict[str, Any]] = None, default: Any = None) -> Any:
    """
    Get a specific configuration setting.
    
    Args:
        key: Configuration key to retrieve
        config: Optional configuration dictionary (loads if not provided)
        default: Default value if key not found
        
    Returns:
        Configuration value or default
    """
    if config is None:
        config = load_config()
    
    return config.get(key, default)


def update_setting(key: str, value: Any, config_file: Optional[str] = None, verbose: bool = False) -> bool:
    """
    Update a specific configuration setting and save.
    
    Args:
        key: Configuration key to update
        value: New value for the setting
        config_file: Optional path to config file
        verbose: Whether to print update information
        
    Returns:
        True if setting was updated successfully, False otherwise
    """
    try:
        config = load_config(config_file)
        config[key] = value
        
        # Validate the updated configuration
        errors = validate_config(config)
        if errors:
            if verbose:
                console.print(f"❌ [red]Configuration validation failed: {', '.join(errors)}[/red]")
            return False
        
        return save_config(config, config_file, verbose)
    except ConfigurationError as e:
        if verbose:
            console.print(f"❌ [red]Error updating configuration: {e}[/red]")
        return False


def merge_config_with_args(config: Dict[str, Any], **kwargs) -> Dict[str, Any]:
    """
    Merge configuration with command-line arguments or runtime parameters.
    
    Args:
        config: Base configuration dictionary
        **kwargs: Additional parameters to merge (command-line args override config)
        
    Returns:
        Merged configuration dictionary
    """
    merged_config = config.copy()
    
    # Define mappings from command-line argument names to config keys
    arg_mappings = {
        'lore_dir': 'loreDirectory',
        'template_path': 'customTemplatePath',
        'verbose': 'verboseOutput',
        'no_color': lambda cfg, val: cfg.update({'colorOutput': not val}),
        'require_diagrams': 'requireDiagrams',
        'min_length': 'minSectionLength'
    }
    
    for arg_name, value in kwargs.items():
        if value is None:
            continue
            
        if arg_name in arg_mappings:
            mapping = arg_mappings[arg_name]
            if callable(mapping):
                mapping(merged_config, value)
            else:
                merged_config[mapping] = value
    
<<<<<<< HEAD
    return merged_config
=======
    return merged_config


def is_test_environment() -> bool:
    """
    Detect if running in test environment.
    
    Returns:
        True if running in test environment, False otherwise
    """
    return (
        "pytest" in sys.modules or
        "unittest" in sys.modules or
        os.getenv("DM_TEST_MODE") == "true" or
        "test" in sys.argv[0].lower() or  # Running via test command
        any("test" in arg for arg in sys.argv)  # Test-related arguments
    )


def get_lore_directory(config: Optional[Dict[str, Any]] = None) -> str:
    """
    Get appropriate lore directory based on environment.
    
    Args:
        config: Optional configuration dictionary
        
    Returns:
        Lore directory path ('.lore.dev' for test, '.lore' for production)
    """
    if is_test_environment():
        return ".lore.dev"
    
    if config is None:
        config = load_config()
    
    return config.get("loreDirectory", ".lore")


def ensure_lore_directory_isolation() -> bool:
    """
    Ensure test environment is properly isolated.
    
    Returns:
        True if environment is properly set up, False otherwise
    """
    if is_test_environment():
        lore_dev_path = Path(".lore.dev")
        lore_dev_path.mkdir(exist_ok=True)
        
        # Add .lore.dev to .gitignore if not already there
        gitignore_path = Path(".gitignore")
        if gitignore_path.exists():
            content = gitignore_path.read_text()
            if ".lore.dev" not in content:
                with open(gitignore_path, "a") as f:
                    f.write("\n# Dungeon Master test environment\n.lore.dev/\n")
        
        return True
    
    return True  # Production environment doesn't need special setup
>>>>>>> 651eb652
<|MERGE_RESOLUTION|>--- conflicted
+++ resolved
@@ -1,7 +1,4 @@
-<<<<<<< HEAD
-=======
 # track_lore("core/configuration.md")
->>>>>>> 651eb652
 """
 Configuration System for Dungeon Master
 
@@ -11,10 +8,7 @@
 
 import json
 import os
-<<<<<<< HEAD
-=======
 import sys
->>>>>>> 651eb652
 from pathlib import Path
 from typing import Dict, Any, Optional, Union, List
 from rich.console import Console
@@ -52,13 +46,9 @@
         "node_modules", ".next", ".nuxt",
         ".venv", "venv", "env",
         "build", "dist", ".build",
-<<<<<<< HEAD
-        ".taskmaster"
-=======
         ".taskmaster",
         "examples",  # Exclude example files from production documentation
         "tests"      # Exclude test files from production documentation
->>>>>>> 651eb652
     ],
     "excludedFilePatterns": [
         "*.pyc", "*.pyo", "*.pyd",
@@ -406,9 +396,6 @@
             else:
                 merged_config[mapping] = value
     
-<<<<<<< HEAD
-    return merged_config
-=======
     return merged_config
 
 
@@ -468,5 +455,4 @@
         
         return True
     
-    return True  # Production environment doesn't need special setup
->>>>>>> 651eb652
+    return True  # Production environment doesn't need special setup